# -*- coding: UTF8 -*-
"""winshell - convenience functions to access Windows shell functionality

Certain aspects of the Windows user interface are grouped by
Microsoft as Shell functions. These include the Desktop, shortcut
icons, special folders(such as My Documents) and a few other things.

These are mostly available via the shell module of the win32all
extensions, but whenever I need to use them, I've forgotten the
various constants and so on.

Several of the shell items have two variants: personal and common,
or User and All Users. These refer to systems with profiles in use:
anything from NT upwards, and 9x with Profiles turned on. Where
relevant, the Personal/User version refers to that owned by the
logged-on user and visible only to that user; the Common/All Users
version refers to that maintained by an Administrator and visible
to all users of the system.

Copyright Tim Golden <winshell@timgolden.me.uk> 25th November 2003 - 2012
Licensed under the(GPL-compatible) MIT License:
http://www.opensource.org/licenses/mit-license.php

"""

from __winshell_version__ import __VERSION__

import os, sys
import datetime
import tempfile

import win32con
from win32com import storagecon
from win32com.shell import shell, shellcon
import win32api
import win32timezone
import pythoncom
import pywintypes

#
# version compaibility workaround
#
try:
    basestring
except NameError:
    basestring = str
try:
    unicode
except NameError:
    unicode = str
try:
    from collections import namedtuple
    StorageStat = namedtuple(
        "StorageStat",
        ["name", "type", "size", "mtime", "ctime", "atime", "mode", "locks_supported", "clsid", "state_bits", "reserved"]
    )
    make_storage_stat = StorageStat._make
except ImportError:
    make_storage_stat = tuple


#
# Constants & calculated types
#
_desktop_folder = shell.SHGetDesktopFolder()
PyIShellFolder = type(_desktop_folder)
undelete_temp = tempfile.mkdtemp()


#
# Exceptions
#
class x_winshell(Exception):
    pass

class x_recycle_bin(x_winshell):
    pass

class x_not_found_in_recycle_bin(x_recycle_bin):
    pass

<<<<<<< HEAD
_fmtids = dict ((k[len ("FMTID_"):], getattr (shell, k)) for k in dir (shell) if k.startswith ("FMTID_"))
_pids = dict ((k[len ("PID_"):], getattr (shellcon, k)) for k in dir (shellcon) if k.startswith ("PID_"))
_pids.update (dict (
  STG_NAME = 10,
  STG_STORAGETYPE = 4,
  STG_SIZE = 12,
  STG_WRITETIME = 14,
  STG_ATTRIBUTES = 13,
  SUMMARY_TITLE=2,
  SUMMARY_SUBJECT=3,
  SUMMARY_AUTHOR=4,
  SUMMARY_KEYWORDS=5,
  SUMMARY_COMMENTS=6,
  SUMMARY_TEMPLATE=7,
  SUMMARY_LAST_SAVED_BY=8,
  SUMMARY_REVISION_NUMBER=9,
  SUMMARY_TOTAL_EDITING_TIME=10,
  SUMMARY_LAST_PRINTED=11,
  SUMMARY_CREATE_TIME=12,
  SUMMARY_LAST_SAVED_TIME=13,
  SUMMARY_NUMBER_OF_PAGES=14,
  SUMMARY_NUMBER_OF_WORDS=15,
  SUMMARY_NUMBER_OF_CHARACTERS=16,
  SUMMARY_THUMBNAIL=17,
  SUMMARY_APPLICATION=18,
  SUMMARY_SECURITY=19
))

_FMTID_PIDS = {}
_PID_FMTID = {}
def register_by_name (fmtid_name, pid_name):
  _FMTID_PIDS.setdefault (fmtid_name, set ()).add (pid_name)
  _PID_FMTID[pid_name] = fmtid_name

DETAILS = {
  "Storage" : ["STG_NAME", "STG_STORAGETYPE", "STG_SIZE", "STG_WRITETIME", "STG_ATTRIBUTES"],
  "ShellDetails" : ["DESCRIPTIONID", "FINDDATA", "NETRESOURCE"],
  "Displaced" : ["DISPLACED_FROM", "DISPLACED_DATE"],
  "Misc" : ["MISC_OWNER", "MISC_STATUS"],
  "Query" : ["QUERY_RANK"],
  "Volume" : ["VOLUME_FREE"],
  "SummaryInformation" : [i for i in _pids if i.startswith ("SUMMARY_")]
=======
def fmtids():
    prefix = "FMTID_"
    return set(i[len(prefix):] for i in dir(shell) if i.startswith(prefix))

def _fmtid_from_name(name):
    name = "".join(w.title() for w in name.split("_"))
    return getattr(shell, "FMTID_%s" % name)

_FMTID_PIDS = {}
_PID_FMTID = {}
def register_by_name(fmtid_name, pid_name):
    _FMTID_PIDS.setdefault(fmtid_name.lower(), set()).add(pid_name)


EXTRA_PIDS = dict(
    STG_NAME=10,
    STG_STORAGETYPE=4,
    STG_SIZE=12,
    STG_WRITETIME=14,
    STG_ATTRIBUTES=13,
    SUMMARY_TITLE=2,
    SUMMARY_SUBJECT=3,
    SUMMARY_AUTHOR=4,
    SUMMARY_KEYWORDS=5,
    SUMMARY_COMMENTS=6,
    SUMMARY_TEMPLATE=7,
    SUMMARY_LAST_SAVED_BY=8,
    SUMMARY_REVISION_NUMBER=9,
    SUMMARY_TOTAL_EDITING_TIME=10,
    SUMMARY_LAST_PRINTED=11,
    SUMMARY_CREATE_TIME=12,
    SUMMARY_LAST_SAVED_TIME=13,
    SUMMARY_NUMBER_OF_PAGES=14,
    SUMMARY_NUMBER_OF_WORDS=15,
    SUMMARY_NUMBER_OF_CHARACTERS=16,
    SUMMARY_THUMBNAIL=17,
    SUMMARY_APPLICATION=18,
    SUMMARY_SECURITY=19
)
def pids():
    prefix = "PID_"
    return set(i[len(prefix):] for i in dir(shellcon) if i.startswith(prefix))

def _pid_from_name(name):
    name = "_".join(w.title() for w in name.split("_")).upper()
    return getattr(shellcon, "PID_%s" % name, EXTRA_PIDS.get(name))

DETAILS = {
    "storage" : ["stg_name", "stg_storagetype", "stg_size", "stg_writetime", "stg_attributes"],
    "shell_details" : ["descriptionid", "finddata", "netresource"],
    "displaced" : ["displaced_from", "displaced_date"],
    "misc" : ["misc_owner", "misc_status"],
    "query" : ["query_rank"],
    "volume" : ["volume_free"],
    "summary_information" : [i.lower() for i in EXTRA_PIDS if i.startswith("SUMMMARY_")]
>>>>>>> 14e906a2
}
for fmtid_name, pid_names in DETAILS.items ():
  for pid_name in pid_names:
    print "registering: %s & %s" % (fmtid_name, pid_name)
    register_by_name (fmtid_name, pid_name)

"""
SAMPLE CODE

def __detail (pid_name):
  pid = _pids[pid_name]
  fmtid = _fmtids[_PID_FMTID[pid_name)]

def __dump_details ():
  for fmtid_name, fmtid in sorted (_fmids.items ()):
    print fmtid_name
    for pid_name, pid in _FMTID_PIDS[pid_name]:
      value = object.GetDetailsEx (fmtid, pid)
      if value:
        print "  ", pid_name, "=>", value
"""

#
# Stolen from winsys
#
def wrapped(fn, *args, **kwargs):
    return fn(*args, **kwargs)

class Unset(object):
    pass
UNSET = Unset()

def indented(text, level, indent=2):
    """Take a multiline text and indent it as a block"""
    return "\n".join("%s%s" % (level * indent * " ", s) for s in text.splitlines())

def dumped(text, level, indent=2):
    """Put curly brackets round an indented text"""
    return indented("{\n%s\n}" % indented(text, level + 1, indent) or "None", level, indent) + "\n"

def dumped_list(l, level, indent=2):
    return dumped("\n".join(unicode(i)    for i in l), level, indent)

def dumped_dict(d, level, indent=2):
    return dumped("\n".join("%s => %r" % (k, v) for(k, v) in d.items()), level, indent)

def dumped_flags(f, lookups, level, indent=2):
    return dumped("\n".join(lookups.names_from_value(f)) or "None", level, indent)

def datetime_from_pytime(pytime):
    if isinstance(pytime, datetime.datetime):
        return pytime
    else:
        return datetime.datetime.fromtimestamp(int(pytime))

#
# Given a namespace(eg a module) and a pattern(eg "FMTID_%s")
# allow a value from within that space to be specified by name
# or by value.
#
def from_constants(namespace, pattern, factory):
    pattern = pattern.lower()

    def _from_constants(value):
        try:
            return factory(value)
        except(ValueError, TypeError):
            for name in dir(namespace):
                if name.lower() == pattern % value.lower():
                    return getattr(namespace, name)

class WinshellObject(object):

    def __str__(self):
        return self.as_string()

    def __repr__(self):
        return "<%s: %s>" % (self.__class__.__name__, self)

    def as_string(self):
        raise NotImplementedError

    def dumped(self):
        raise NotImplementedError

    def dump(self, level=0):
        sys.stdout.write(self.dumped(level=level))


#
# This was originally a workaround when Win9x didn't implement SHGetFolderPath.
# Now it's just a convenience which supplies the default parameters.
#
def get_path(folder_id):
    return shell.SHGetFolderPath(0, folder_id, None, 0)

def get_folder_by_name(name):
    name = name.upper()
    if not name.startswith("CSIDL"):
        name = "CSIDL_" + name
    try:
        return get_path(getattr(shellcon, name))
    except AttributeError:
        raise x_winshell("No such CSIDL constant %s" % name)

def folder(folder):
    if isinstance(folder, int):
        return get_path(folder)
    else:
        return get_folder_by_name(unicode(folder))

def desktop(common=0):
    "What folder is equivalent to the current desktop?"
    return get_path((shellcon.CSIDL_DESKTOP, shellcon.CSIDL_COMMON_DESKTOPDIRECTORY)[common])

def common_desktop():
#
# Only here because already used in code
#
    return desktop(common=1)

def application_data(common=0):
    "What folder holds application configuration files?"
    return get_path((shellcon.CSIDL_APPDATA, shellcon.CSIDL_COMMON_APPDATA)[common])

def favourites(common=0):
    "What folder holds the Explorer favourites shortcuts?"
    return get_path((shellcon.CSIDL_FAVORITES, shellcon.CSIDL_COMMON_FAVORITES)[common])
bookmarks = favourites

def start_menu(common=0):
    "What folder holds the Start Menu shortcuts?"
    return get_path((shellcon.CSIDL_STARTMENU, shellcon.CSIDL_COMMON_STARTMENU)[common])

def programs(common=0):
    "What folder holds the Programs shortcuts(from the Start Menu)?"
    return get_path((shellcon.CSIDL_PROGRAMS, shellcon.CSIDL_COMMON_PROGRAMS)[common])

def startup(common=0):
    "What folder holds the Startup shortcuts(from the Start Menu)?"
    return get_path((shellcon.CSIDL_STARTUP, shellcon.CSIDL_COMMON_STARTUP)[common])

def personal_folder():
    "What folder holds the My Documents files?"
    return get_path(shellcon.CSIDL_PERSONAL)
my_documents = personal_folder

def recent():
    "What folder holds the Documents shortcuts(from the Start Menu)?"
    return get_path(shellcon.CSIDL_RECENT)

def sendto():
    "What folder holds the SendTo shortcuts(from the Context Menu)?"
    return get_path(shellcon.CSIDL_SENDTO)

#
# Internally abstracted function to handle one
#    of several shell-based file manipulation
#    routines. Not all the possible parameters
#    are covered which might be passed to the
#    underlying SHFileOperation API call, but
#    only those which seemed useful to me at
#    the time.
#
def _file_operation(
    operation,
    source_path,
    target_path=None,
    allow_undo=True,
    no_confirm=False,
    rename_on_collision=True,
    silent=False,
    extra_flags=0,
    hWnd=None
):
    flags = extra_flags
    #
    # At present the Python wrapper around SHFileOperation doesn't
    # allow lists of files. Hopefully it will at some point, so
    # take account of it here.
    # If you pass this shell function a "/"-separated path with
    # a wildcard, eg c:/temp/*.tmp, it gets confused. It's ok
    # with a backslash, so convert here.
    #
    source_path = source_path or ""
    if isinstance(source_path, basestring):
        source_path = os.path.abspath(source_path)
    else:
        source_path = "\0".join(os.path.abspath(i) for i in source_path)

    target_path = target_path or ""
    if isinstance(target_path, basestring):
        target_path = os.path.abspath(target_path)
    else:
        target_path = "\0".join(os.path.abspath(i) for i in target_path)
        flags |= shellcon.FOF_MULTIDESTFILES

    flags |= shellcon.FOF_WANTMAPPINGHANDLE
    if allow_undo:
        flags |= shellcon.FOF_ALLOWUNDO
    if no_confirm:
        flags |= shellcon.FOF_NOCONFIRMATION
    if rename_on_collision:
        flags |= shellcon.FOF_RENAMEONCOLLISION
    if silent:
        flags |= shellcon.FOF_SILENT
    flags |= extra_flags

    result, n_aborted, mapping = shell.SHFileOperation(
       (hWnd or 0, operation, source_path, target_path, flags, None, None)
    )
    if result != 0:
        raise x_winshell(result)
    elif n_aborted:
        raise x_winshell("%d operations were aborted by the user" % n_aborted)

    return dict(mapping)

def copy_file(
    source_path,
    target_path,
    allow_undo=True,
    no_confirm=False,
    rename_on_collision=True,
    silent=False,
    extra_flags=0,
    hWnd=None
):
    """Perform a shell-based file copy. Copying in
    this way allows the possibility of undo, auto-renaming,
    and showing the "flying file" animation during the copy.

    The default options allow for undo, don't automatically
    clobber on a name clash, automatically rename on collision
    and display the animation.
    """
    return _file_operation(
        shellcon.FO_COPY,
        source_path,
        target_path,
        allow_undo,
        no_confirm,
        rename_on_collision,
        silent,
        extra_flags,
        hWnd
    )

def move_file(
    source_path,
    target_path,
    allow_undo=True,
    no_confirm=False,
    rename_on_collision=True,
    silent=False,
    extra_flags=0,
    hWnd=None
):
    """Perform a shell-based file move. Moving in
    this way allows the possibility of undo, auto-renaming,
    and showing the "flying file" animation during the copy.

    The default options allow for undo, don't automatically
    clobber on a name clash, automatically rename on collision
    and display the animation.
    """
    return _file_operation(
        shellcon.FO_MOVE,
        source_path,
        target_path,
        allow_undo,
        no_confirm,
        rename_on_collision,
        silent,
        extra_flags,
        hWnd
    )

def rename_file(
    source_path,
    target_path,
    allow_undo=True,
    no_confirm=False,
    rename_on_collision=True,
    silent=False,
    extra_flags=0,
    hWnd=None
):
    """Perform a shell-based file rename. Renaming in
    this way allows the possibility of undo, auto-renaming,
    and showing the "flying file" animation during the copy.

    The default options allow for undo, don't automatically
    clobber on a name clash, automatically rename on collision
    and display the animation.
    """
    return _file_operation(
        shellcon.FO_RENAME,
        source_path,
        target_path,
        allow_undo,
        no_confirm,
        rename_on_collision,
        silent,
        extra_flags,
        hWnd
    )

def delete_file(
    source_path,
    allow_undo=True,
    no_confirm=False,
    silent=False,
    extra_flags=0,
    hWnd=None
):
    """Perform a shell-based file delete. Deleting in
    this way uses the system recycle bin, allows the
    possibility of undo, and showing the "flying file"
    animation during the delete.

    The default options allow for undo, don't automatically
    clobber on a name clash and display the animation.
    """
    return _file_operation(
        shellcon.FO_DELETE,
        source_path,
        None,
        allow_undo,
        no_confirm,
        False,
        silent,
        extra_flags,
        hWnd
    )

class Shortcut(WinshellObject):

    show_states = {
        "normal" : win32con.SW_SHOWNORMAL,
        "max" : win32con.SW_SHOWMAXIMIZED,
        "min" : win32con.SW_SHOWMINIMIZED
    }

    def __init__(self, lnk_filepath=None, **kwargs):
        self._shell_link = wrapped(
            pythoncom.CoCreateInstance,
            shell.CLSID_ShellLink,
            None,
            pythoncom.CLSCTX_INPROC_SERVER,
            shell.IID_IShellLink
        )
        self.lnk_filepath = lnk_filepath
        if self.lnk_filepath and os.path.exists(self.lnk_filepath):
            wrapped(
                self._shell_link.QueryInterface,
                pythoncom.IID_IPersistFile
            ).Load(
                self.lnk_filepath
            )
        for k, v in kwargs.items():
            setattr(self, k, v)

    def as_string(self):
        return "%s -> %s" % (self.lnk_filepath or "-unsaved-", self.path or "-no-target-")

    def dumped(self, level=0):
        output = []
        output.append(self.as_string())
        output.append("")
        for attribute, value in sorted(vars(self.__class__).items()):
            if not attribute.startswith("_") and isinstance(value, property):
                output.append("%s: %s" % (attribute, getattr(self, attribute)))
        return dumped("\n".join(output), level)

    @classmethod
    def from_lnk(cls, lnk_filepath):
        return cls(lnk_filepath)

    @classmethod
    def from_target(cls, target_filepath, lnk_filepath=UNSET, **kwargs):
        target_filepath = os.path.abspath(target_filepath)
        if lnk_filepath is UNSET:
            lnk_filepath = os.path.join(os.getcwd(), os.path.basename(target_filepath) + ".lnk")
        return cls(
            lnk_filepath,
            path=target_filepath,
            **kwargs
        )

    def __enter__(self):
        return self

    def __exit__(self, exc_type, exc_val, exc_tb):
        if exc_type is None:
            self.write()

    def _get_arguments(self):
        return self._shell_link.GetArguments()

    def _set_arguments(self, arguments):
        self._shell_link.SetArguments(arguments)
    arguments = property(_get_arguments, _set_arguments)

    def _get_description(self):
        return self._shell_link.GetDescription()

    def _set_description(self, description):
        self._shell_link.SetDescription(description)

    description = property(_get_description, _set_description)

    def _get_hotkey(self):
        return self._shell_link.GetHotkey()

    def _set_hotkey(self, hotkey):
        self._shell_link.SetHotkey(hotkey)

    hotkey = property(_get_hotkey, _set_hotkey)

    def _get_icon_location(self):
        path, index = self._shell_link.GetIconLocation()
        return path, index

    def _set_icon_location(self, icon_location):
        self._shell_link.SetIconLocation(*icon_location)

    icon_location = property(_get_icon_location, _set_icon_location)

    def _get_path(self):
        lnk_filepath, data = self._shell_link.GetPath(shell.SLGP_UNCPRIORITY)
        return lnk_filepath

    def _set_path(self, path):
        self._shell_link.SetPath(path)

    path = property(_get_path, _set_path)

    def _get_show_cmd(self):
        show_cmd = self._shell_link.GetShowCmd()
        for k, v in self.show_states.items():
            if v == show_cmd:
                return k
        else:
            return None

    def _set_show_cmd(self, show_cmd):
        try:
            show_cmd = int(show_cmd)
        except ValueError:
            show_cmd = self.show_states[show_cmd]
        self._shell_link.SetShowCmd(show_cmd)

    show_cmd = property(_get_show_cmd, _set_show_cmd)

    def _get_working_directory(self):
        return self._shell_link.GetWorkingDirectory()

    def _set_working_directory(self, working_directory):
        self._shell_link.SetWorkingDirectory(working_directory)

    working_directory = property(_get_working_directory, _set_working_directory)

    def write(self, lnk_filepath=None):
        if not lnk_filepath:
            lnk_filepath = self.lnk_filepath
        if lnk_filepath is None:
            raise x_shell(errmsg="Must specify a lnk_filepath for an unsaved shortcut")

        ipersistfile = wrapped(
            self._shell_link.QueryInterface,
            pythoncom.IID_IPersistFile
        ).Save(
            lnk_filepath,
            lnk_filepath == self.lnk_filepath
        )

        self.lnk_filepath = lnk_filepath
        return self

def shortcut(source=UNSET):
    if source is None:
        return None
    elif source is UNSET:
        return Shortcut()
    elif isinstance(source, Shortcut):
        return source
    elif source.endswith(".lnk"):
        return Shortcut.from_lnk(source)
    else:
        return Shortcut.from_target(source)

#
# Constants for structured storage
#
# These come from ObjIdl.h
FMTID_USER_DEFINED_PROPERTIES = "{F29F85E0-4FF9-1068-AB91-08002B27B3D9}"
FMTID_CUSTOM_DEFINED_PROPERTIES = "{D5CDD505-2E9C-101B-9397-08002B2CF9AE}"

PIDSI_TITLE = 0x00000002
PIDSI_SUBJECT = 0x00000003
PIDSI_AUTHOR = 0x00000004
PIDSI_CREATE_DTM = 0x0000000c
PIDSI_KEYWORDS = 0x00000005
PIDSI_COMMENTS = 0x00000006
PIDSI_TEMPLATE = 0x00000007
PIDSI_LASTAUTHOR = 0x00000008
PIDSI_REVNUMBER = 0x00000009
PIDSI_EDITTIME = 0x0000000a
PIDSI_LASTPRINTED = 0x0000000b
PIDSI_LASTSAVE_DTM = 0x0000000d
PIDSI_PAGECOUNT = 0x0000000e
PIDSI_WORDCOUNT = 0x0000000f
PIDSI_CHARCOUNT = 0x00000010
PIDSI_THUMBNAIL = 0x00000011
PIDSI_APPNAME = 0x00000012
PROPERTIES = (
    PIDSI_TITLE,
    PIDSI_SUBJECT,
    PIDSI_AUTHOR,
    PIDSI_CREATE_DTM,
    PIDSI_KEYWORDS,
    PIDSI_COMMENTS,
    PIDSI_TEMPLATE,
    PIDSI_LASTAUTHOR,
    PIDSI_EDITTIME,
    PIDSI_LASTPRINTED,
    PIDSI_LASTSAVE_DTM,
    PIDSI_PAGECOUNT,
    PIDSI_WORDCOUNT,
    PIDSI_CHARCOUNT,
    PIDSI_APPNAME
)

#
# This was taken from someone else's example, but I can't find where.
# If you know, please tell me so I can give due credit.
#
def structured_storage(filename):
    """Pick out info from MS documents with embedded
     structured storage(typically MS Word docs etc.)

    Returns a dictionary of information found
    """

    if not pythoncom.StgIsStorageFile(filename):
        return {}

    flags = storagecon.STGM_READ | storagecon.STGM_SHARE_EXCLUSIVE
    storage = pythoncom.StgOpenStorage(filename, None, flags)
    try:
        properties_storage = storage.QueryInterface(pythoncom.IID_IPropertySetStorage)
    except pythoncom.com_error:
        return {}

    property_sheet = properties_storage.Open(FMTID_USER_DEFINED_PROPERTIES)
    try:
        data = property_sheet.ReadMultiple(PROPERTIES)
    finally:
        property_sheet = None

    title, subject, author, created_on, keywords, comments, template_used, \
     updated_by, edited_on, printed_on, saved_on, \
     n_pages, n_words, n_characters, \
     application = data

    result = {}
    if title:
        result['title'] = title
    if subject:
        result['subject'] = subject
    if author:
        result['author'] = author
    if created_on:
        result['created_on'] = created_on
    if keywords:
        result['keywords'] = keywords
    if comments:
        result['comments'] = comments
    if template_used:
        result['template_used'] = template_used
    if updated_by:
        result['updated_by'] = updated_by
    if edited_on:
        result['edited_on'] = edited_on
    if printed_on:
        result['printed_on'] = printed_on
    if saved_on:
        result['saved_on'] = saved_on
    if n_pages:
        result['n_pages'] = n_pages
    if n_words:
        result['n_words'] = n_words
    if n_characters:
        result['n_characters'] = n_characters
    if application:
        result['application'] = application
    return result

class ShellItem(WinshellObject):

    def __init__(self, parent, rpidl):
        #
        # parent is a PyIShellFolder object(or something similar)
        # rpidl is a PyIDL object(basically: a list of SHITEMs)
        #
        assert parent is None or isinstance(parent, ShellFolder), "parent is %r" % parent
        self.parent = parent
        self.rpidl = rpidl
        if parent is None:
            self.pidl = []
        else:
            self.pidl = self.parent.pidl + [rpidl]

    @classmethod
    def from_pidl(cls, pidl, parent_obj=None):
        if parent_obj is None:
            #
            # pidl is absolute
            #
            parent_obj = _desktop.BindToObject(pidl[:-1], None, shell.IID_IShellFolder)
            rpidl = pidl[-1:]
        else:
            #
            # pidl is relative
            #
            rpidl = pidl
        return cls(parent_obj, rpidl)

    @classmethod
    def from_path(cls, path):
        _, pidl, flags = _desktop.ParseDisplayName(0, None, path, shellcon.SFGAO_FOLDER)
        if flags & shellcon.SFGAO_FOLDER:
            return ShellFolder.from_pidl(pidl)
        else:
            return ShellItem.from_pidl(pidl)

    def _ifolder2(self):
        return self.parent._folder.QueryInterface(shell.IID_IShellFolder2)

    def _ifolder2(self):
        return self.parent._folder.QueryInterface(shell.IID_IShellFolder2)

    def as_string(self):
        return self.filename()

    def dumped(self, level=0):
        output = []
        output.append(self.as_string())
        output.append("")
        output.append(dumped_list(self.attributes(), level))
        return dumped("\n".join(output), level)

    def attributes(self):
        prefix = "SFGAO_"
        results = set()
        all_attributes = self.parent._folder.GetAttributesOf([self.rpidl], -1)
        for attr in dir(shellcon):
            if attr.startswith(prefix):
                if all_attributes & getattr(shellcon, attr):
                    results.add(attr[len(prefix):].lower())
        return results

    def attribute(self, attributes):
        try:
            attribute = int(attributes)
        except ValueError:
            attribute = getattr(shellcon, "SFGAO_" + attributes.upper())
        except TypeError:
            attribute = 0
            for a in attributes:
                try:
                    attribute = attribute | a
                except TypeError:
                    attribute = attribute | getattr(shellcon, "SFGAO_" + a.upper())

        return bool(self.parent._folder.GetAttributesOf([self.rpidl], attribute) & attribute)

    def filename(self):
        return self.name(shellcon.SHGDN_FORPARSING)

    def name(self, type=shellcon.SHGDN_NORMAL):
        return self.parent._folder.GetDisplayNameOf(self.rpidl, type)

    def stat(self):
        stream = self.parent._folder.BindToStorage(self.rpidl, None, pythoncom.IID_IStream)
        return make_storage_stat(stream.Stat())

    def details(self, fmtid_name):
        return dict((pid_name, self.detail(fmtid_name, pid_name)) for pid_name in DETAILS[fmtid_name])

<<<<<<< HEAD
  def detail (self, fmtid, pid):
    try:
      fmtid = pywintypes.IID (fmtid)
    except pywintypes.com_error:
      fmtid = _fmtids[fmtid]
    try:
      pid = int (pid)
    except (ValueError, TypeError):
      pid = _pids[pid]
    if self.parent:
      folder = self.parent._folder
    else:
      folder = self._folder
    folder2 = folder.QueryInterface (shell.IID_IShellFolder2)
    return folder2.GetDetailsEx (self.rpidl, (fmtid, pid))
=======
    def detail(self, fmtid, pid):
        try:
            fmtid = pywintypes.IID(fmtid)
        except pywintypes.com_error:
            fmtid = _fmtid_from_name(fmtid)
        try:
            pid = int(pid)
        except(ValueError, TypeError):
            pid = _pid_from_name(pid)
        if self.parent:
            folder = self.parent._folder
        else:
            folder = self._folder
        folder2 = folder.QueryInterface(shell.IID_IShellFolder2)
        return folder2.GetDetailsEx(self.rpidl, (fmtid, pid))
>>>>>>> 14e906a2

class ShellFolder(ShellItem):

    def __init__(self, parent, rpidl):
        ShellItem.__init__(self, parent, rpidl)
        if parent:
            self._folder = self.parent._folder.BindToObject(self.rpidl, None, shell.IID_IShellFolder)
        else:
            self._folder = None

    def __getitem__(self, item):
        return self.get_child(item)

    def folders(self, flags=0):
        enum = self._folder.EnumObjects(0, flags | shellcon.SHCONTF_FOLDERS)
        if enum:
            while True:
                pidls = enum.Next(1)
                if pidls:
                    for pidl in pidls:
                        yield self.folder_factory(pidl)
                else:
                    break

    def items(self, flags=0):
        enum = self._folder.EnumObjects(0, flags | shellcon.SHCONTF_NONFOLDERS)
        if enum:
            while True:
                rpidls = enum.Next(1)
                if rpidls:
                    for rpidl in rpidls:
                        yield self.item_factory(rpidl)
                else:
                    break

    def enumerate(self, flags=0):
        for folder in self.folders(flags):
            yield folder
        for item in self.items(flags):
            yield item
    __iter__ = enumerate

    def walk(self, flags=0):
        folders = list(self.folders(flags))
        items = list(self.items(flags))
        yield self, folders, items
        for folder in folders:
            for result in folder.walk(flags):
                yield result

    def folder_factory(self, rpidl):
        return ShellFolder(self, rpidl)

    def item_factory(self, rpidl):
        return ShellItem(self, rpidl)

    def get_child(self, name, hWnd=None):
        n_eaten, rpidl, attributes = self._folder.ParseDisplayName(hWnd, None, name, shellcon.SFGAO_FOLDER)
        if attributes & shellcon.SFGAO_FOLDER:
            return self.folder_factory(rpidl)
        else:
            return self.item_factory(rpidl)

class ShellRecycledItem(ShellItem):

    PID_DISPLACED_FROM = 2 # Location that file was deleted from.
    PID_DISPLACED_DATE = 3 # Date that the file was deleted.

    def as_string(self):
        return "%s recycled at %s" % (self.original_filename(), self.recycle_date())

    def original_filename(self):
        return os.path.join(
            self.detail(shell.FMTID_Displaced, self.PID_DISPLACED_FROM),
            self.name(shellcon.SHGDN_INFOLDER)
        )

    def recycle_date(self):
        return datetime_from_pytime(self.detail(shell.FMTID_Displaced, self.PID_DISPLACED_DATE))

    def real_filename(self):
        return self.parent._folder.GetDisplayNameOf(self.rpidl, shellcon.SHGDN_FORPARSING)

    def undelete(self):
        original_filename = self.original_filename()
        tempdir = tempfile.mkdtemp()
        try:
            temp_filepath = os.path.join(tempdir, os.path.basename(original_filename))
            #
            # Move the undelete file into a working directory, ensuring that
            # the original filename is retained, regardless of the temporary
            # filename used in the Recycle Bin. Then move that file into the
            # original directory, allowing rename on collision. This ensures
            # that the final, possiby renamed, filename will be related to
            # the original name and not to the temporary recycled name.
            #
            move_file(
                self.real_filename(),
                temp_filepath,
                allow_undo=False,
                no_confirm=True,
                rename_on_collision=True,
                silent=True
            )
            remapping = move_file(
                temp_filepath,
                original_filename,
                allow_undo=False,
                no_confirm=True,
                rename_on_collision=True,
                silent=False
            )
            for k, v in remapping.items():
                if k.lower() == original_filename.lower():
                    return v
            else:
                return original_filename
        finally:
            delete_file(tempdir, allow_undo=False, no_confirm=True, silent=True)

    def contents(self, buffer_size=8192):
        istream = self.parent._folder.BindToStorage(self.rpidl, None, pythoncom.IID_IStream)
        while True:
            contents = istream.Read(buffer_size)
            if contents:
                yield contents
            else:
                break

class ShellRecycleBin(ShellFolder):
    """Wrap the shell object which represents the union of all the
    recycle bins on this system.
    """

    def __init__(self):
        ShellFolder.__init__(
            self,
            ShellDesktop(),
            shell.SHGetSpecialFolderLocation(0, shellcon.CSIDL_BITBUCKET)
        )

    def __len__(self):
        _, n_items = shell.SHQueryRecycleBin(None)
        return n_items

    def get_size(self):
        size, _ = shell.SHQueryRecycleBin(None)
        return size

    def item_factory(self, rpidl):
        return ShellRecycledItem(self, rpidl)
    folder_factory = item_factory

    @staticmethod
    def empty(confirm=True, show_progress=True, sound=True):
        flags = 0
        if not confirm:
            flags |= shellcon.SHERB_NOCONFIRMATION
        if not show_progress:
            flags |= shellcon.SHERB_NOPROGRESSUI
        if not sound:
            flags |= shellcon.SHERB_NOSOUND
        shell.SHEmptyRecycleBin(None, None, flags)

    def undelete(self, original_filepath):
        """Restore the most recent version of a filepath, returning
        the filepath it was restored to(as rename-on-collision will
        apply if a file already exists at that path).
        """
        candidates = self.versions(original_filepath)
        if not candidates:
            raise x_not_found_in_recycle_bin("%s not found in the Recycle Bin" % original_filepath)
        #
        # NB Can't use max(key=...) until Python 2.6+
        #
        newest = sorted(candidates, key=lambda entry: entry.recycle_date())[-1]
        return newest.undelete()

    def versions(self, original_filepath):
        original_filepath = original_filepath.lower()
        return [entry for entry in self if entry.original_filename().lower() == original_filepath]

def recycle_bin():
    """Return an object representing all the recycle bins on the
    system.
    """
    return ShellRecycleBin()

def undelete(filepath):
    return recycle_bin().undelete(filepath)

class ShellDesktop(ShellFolder):

    def __init__(self):
        ShellFolder.__init__(self, None, [])
        self._folder = _desktop_folder

    def name(self, type=shellcon.SHGDN_NORMAL):
        return self._folder.GetDisplayNameOf(self.rpidl, type)

def shell_object(shell_object=UNSET):
    if shell_object is None:
        return None
    elif shell_object is UNSET:
        return ShellDesktop()
    elif isinstance(shell_object, ShellItem):
        return shell_object
    else:
        return ShellDesktop().get_child(shell_object)

#
# Legacy functions, retained for backwards compatibility
#

def CreateShortcut(Path, Target, Arguments="", StartIn="", Icon=("", 0), Description=""):
    """Create a Windows shortcut:

    Path - As what file should the shortcut be created?
    Target - What command should the desktop use?
    Arguments - What arguments should be supplied to the command?
    StartIn - What folder should the command start in?
    Icon -(filename, index) What icon should be used for the shortcut?
    Description - What description should the shortcut be given?

    eg
    CreateShortcut(
        Path=os.path.join(desktop(), "PythonI.lnk"),
        Target=r"c:\python\python.exe",
        Icon=(r"c:\python\python.exe", 0),
        Description="Python Interpreter"
    )
    """
    lnk = shortcut(Target)
    lnk.arguments = Arguments
    lnk.working_directory = StartIn
    lnk.icon_location = Icon
    lnk.description = Description
    lnk.write(Path)


if __name__ == '__main__':
    try:
        raw_input
    except NameError:
        raw_input = input
    try:
        print('Desktop =>', desktop())
        print('Common Desktop =>', desktop(1))
        print('Application Data =>', application_data())
        print('Common Application Data =>', application_data(1))
        print('Bookmarks =>', bookmarks())
        print('Common Bookmarks =>', bookmarks(1))
        print('Start Menu =>', start_menu())
        print('Common Start Menu =>', start_menu(1))
        print('Programs =>', programs())
        print('Common Programs =>', programs(1))
        print('Startup =>', startup())
        print('Common Startup =>', startup(1))
        print('My Documents =>', my_documents())
        print('Recent =>', recent())
        print('SendTo =>', sendto())
    finally:
        raw_input("Press enter...")<|MERGE_RESOLUTION|>--- conflicted
+++ resolved
@@ -79,50 +79,6 @@
 class x_not_found_in_recycle_bin(x_recycle_bin):
     pass
 
-<<<<<<< HEAD
-_fmtids = dict ((k[len ("FMTID_"):], getattr (shell, k)) for k in dir (shell) if k.startswith ("FMTID_"))
-_pids = dict ((k[len ("PID_"):], getattr (shellcon, k)) for k in dir (shellcon) if k.startswith ("PID_"))
-_pids.update (dict (
-  STG_NAME = 10,
-  STG_STORAGETYPE = 4,
-  STG_SIZE = 12,
-  STG_WRITETIME = 14,
-  STG_ATTRIBUTES = 13,
-  SUMMARY_TITLE=2,
-  SUMMARY_SUBJECT=3,
-  SUMMARY_AUTHOR=4,
-  SUMMARY_KEYWORDS=5,
-  SUMMARY_COMMENTS=6,
-  SUMMARY_TEMPLATE=7,
-  SUMMARY_LAST_SAVED_BY=8,
-  SUMMARY_REVISION_NUMBER=9,
-  SUMMARY_TOTAL_EDITING_TIME=10,
-  SUMMARY_LAST_PRINTED=11,
-  SUMMARY_CREATE_TIME=12,
-  SUMMARY_LAST_SAVED_TIME=13,
-  SUMMARY_NUMBER_OF_PAGES=14,
-  SUMMARY_NUMBER_OF_WORDS=15,
-  SUMMARY_NUMBER_OF_CHARACTERS=16,
-  SUMMARY_THUMBNAIL=17,
-  SUMMARY_APPLICATION=18,
-  SUMMARY_SECURITY=19
-))
-
-_FMTID_PIDS = {}
-_PID_FMTID = {}
-def register_by_name (fmtid_name, pid_name):
-  _FMTID_PIDS.setdefault (fmtid_name, set ()).add (pid_name)
-  _PID_FMTID[pid_name] = fmtid_name
-
-DETAILS = {
-  "Storage" : ["STG_NAME", "STG_STORAGETYPE", "STG_SIZE", "STG_WRITETIME", "STG_ATTRIBUTES"],
-  "ShellDetails" : ["DESCRIPTIONID", "FINDDATA", "NETRESOURCE"],
-  "Displaced" : ["DISPLACED_FROM", "DISPLACED_DATE"],
-  "Misc" : ["MISC_OWNER", "MISC_STATUS"],
-  "Query" : ["QUERY_RANK"],
-  "Volume" : ["VOLUME_FREE"],
-  "SummaryInformation" : [i for i in _pids if i.startswith ("SUMMARY_")]
-=======
 def fmtids():
     prefix = "FMTID_"
     return set(i[len(prefix):] for i in dir(shell) if i.startswith(prefix))
@@ -178,28 +134,7 @@
     "query" : ["query_rank"],
     "volume" : ["volume_free"],
     "summary_information" : [i.lower() for i in EXTRA_PIDS if i.startswith("SUMMMARY_")]
->>>>>>> 14e906a2
 }
-for fmtid_name, pid_names in DETAILS.items ():
-  for pid_name in pid_names:
-    print "registering: %s & %s" % (fmtid_name, pid_name)
-    register_by_name (fmtid_name, pid_name)
-
-"""
-SAMPLE CODE
-
-def __detail (pid_name):
-  pid = _pids[pid_name]
-  fmtid = _fmtids[_PID_FMTID[pid_name)]
-
-def __dump_details ():
-  for fmtid_name, fmtid in sorted (_fmids.items ()):
-    print fmtid_name
-    for pid_name, pid in _FMTID_PIDS[pid_name]:
-      value = object.GetDetailsEx (fmtid, pid)
-      if value:
-        print "  ", pid_name, "=>", value
-"""
 
 #
 # Stolen from winsys
@@ -870,23 +805,6 @@
     def details(self, fmtid_name):
         return dict((pid_name, self.detail(fmtid_name, pid_name)) for pid_name in DETAILS[fmtid_name])
 
-<<<<<<< HEAD
-  def detail (self, fmtid, pid):
-    try:
-      fmtid = pywintypes.IID (fmtid)
-    except pywintypes.com_error:
-      fmtid = _fmtids[fmtid]
-    try:
-      pid = int (pid)
-    except (ValueError, TypeError):
-      pid = _pids[pid]
-    if self.parent:
-      folder = self.parent._folder
-    else:
-      folder = self._folder
-    folder2 = folder.QueryInterface (shell.IID_IShellFolder2)
-    return folder2.GetDetailsEx (self.rpidl, (fmtid, pid))
-=======
     def detail(self, fmtid, pid):
         try:
             fmtid = pywintypes.IID(fmtid)
@@ -902,7 +820,6 @@
             folder = self._folder
         folder2 = folder.QueryInterface(shell.IID_IShellFolder2)
         return folder2.GetDetailsEx(self.rpidl, (fmtid, pid))
->>>>>>> 14e906a2
 
 class ShellFolder(ShellItem):
 
